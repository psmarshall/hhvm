--- conflicted
+++ resolved
@@ -230,17 +230,8 @@
     : mallocArray(cap, mask);
 
   ad->m_sizeAndPos      = other.m_sizeAndPos;
-<<<<<<< HEAD
-  ad->m_kindAndCount    = other.m_packedCapCode;
-  //explicitly set kind, masking out bitref
-  ad->m_kind            = other.kind();
-
-  ad->m_capAndUsed      = uint64_t{other.m_used} << 32 | cap;
-  ad->m_tableMask       = mask;
-=======
   ad->m_kindAndCount    = other.m_cap_kind; // copy cap_kind; count=0
   ad->m_mask_used       = other.m_mask_used;
->>>>>>> 2a6abf7d
   ad->m_nextKI          = other.m_nextKI;
 
   auto const data      = mixedData(ad);
