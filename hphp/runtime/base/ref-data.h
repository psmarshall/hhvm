--- conflicted
+++ resolved
@@ -270,11 +270,6 @@
     struct {
       void* shadow_data;
       DataType shadow_type;
-<<<<<<< HEAD
-      mutable uint8_t m_cow;
-      mutable uint8_t m_z;
-      mutable HeaderKind m_kind;
-=======
       // only need 1 bit each for m_cow and m_z, but filling out the bitfield
       // and assigning all field members at the same time causes causes
       // gcc and clang to coalesce mutations into byte-sized ops.
@@ -282,7 +277,6 @@
       mutable uint8_t m_z:7;
       uint8_t m_pad;
       HeaderKind m_kind;
->>>>>>> 2a6abf7d
       mutable RefCount m_count; // refcount field
     };
   };
