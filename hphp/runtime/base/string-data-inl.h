/*
   +----------------------------------------------------------------------+
   | HipHop for PHP                                                       |
   +----------------------------------------------------------------------+
   | Copyright (c) 2010-2014 Facebook, Inc. (http://www.facebook.com)     |
   +----------------------------------------------------------------------+
   | This source file is subject to version 3.01 of the PHP license,      |
   | that is bundled with this package in the file LICENSE, and is        |
   | available through the world-wide-web at the following url:           |
   | http://www.php.net/license/3_01.txt                                  |
   | If you did not receive a copy of the PHP license and are unable to   |
   | obtain it through the world-wide-web, please send a note to          |
   | license@php.net so we can mail you a copy immediately.               |
   +----------------------------------------------------------------------+
*/
#ifndef incl_HPHP_RUNTIME_BASE_STRING_DATA_INL_H_
#define incl_HPHP_RUNTIME_BASE_STRING_DATA_INL_H_

#include "hphp/runtime/base/cap-code.h"

namespace HPHP {

//////////////////////////////////////////////////////////////////////

inline StringData* StringData::Make() {
  return Make(SmallStringReserve);
}

//////////////////////////////////////////////////////////////////////
// CopyString

inline StringData* StringData::Make(const char* data) {
  return Make(data, CopyString);
}

inline StringData* StringData::Make(const char* data, CopyStringMode) {
  return Make(data, strlen(data), CopyString);
}

inline StringData* StringData::Make(const StringData* s, CopyStringMode) {
  return Make(s->slice(), CopyString);
}

//////////////////////////////////////////////////////////////////////
// AttachString

inline StringData* StringData::Make(char* data, AttachStringMode) {
  auto const sd = Make(data, CopyString);
  free(data);
  assert(sd->checkSane());
  return sd;
}

//////////////////////////////////////////////////////////////////////
// Concat creation

inline StringData* StringData::Make(const StringData* s1,
                                    const StringData* s2) {
  return Make(s1->slice(), s2->slice());
}

inline StringData* StringData::Make(const StringData* s1, StringSlice s2) {
  return Make(s1->slice(), s2);
}

inline StringData* StringData::Make(const StringData* s1, const char* lit2) {
  return Make(s1->slice(), lit2);
}

//////////////////////////////////////////////////////////////////////

inline void StringData::setRefCount(RefCount n) {
  m_count = n;
  if (m_count > 1) m_kind = static_cast<HeaderKind>(set_one_bit_ref(static_cast<uint8_t>(m_kind)));
}
inline bool StringData::isStatic() const {
  if (m_count == StaticValue) assert(check_one_bit_ref(m_kind));
  return m_count == StaticValue;
}

inline bool StringData::isUncounted() const {
  if (m_count == UncountedValue) assert(check_one_bit_ref(m_kind));
  return m_count == UncountedValue;
}

inline StringSlice StringData::slice() const {
  return StringSlice(m_data, m_len);
}

inline MutableSlice StringData::bufferSlice() {
  assert(!isImmutable());
  return MutableSlice(m_data, capacity());
}

inline void StringData::invalidateHash() {
  assert(!isImmutable());
  assert(!hasMultipleRefs());
  m_hash = 0;
  assert(checkSane());
}

inline void StringData::setSize(int len) {
  assert(len >= 0 && len <= capacity() && !isImmutable());
  assert(!hasMultipleRefs());
  m_data[len] = 0;
  m_len = len;
  m_hash = 0;
  assert(checkSane());
}

inline void StringData::checkStack() const {
  assert(uintptr_t(this) - s_stackLimit >= s_stackSize);
}

inline const char* StringData::data() const {
  // TODO: t1800106: re-enable this assert
  //assert(m_data[size()] == 0); // all strings must be null-terminated
  return m_data;
}

inline char* StringData::mutableData() const {
  assert(!isImmutable());
  return m_data;
}

inline int StringData::size() const { return m_len; }
inline bool StringData::empty() const { return size() == 0; }
inline uint32_t StringData::capacity() const {
<<<<<<< HEAD
  assert(kind() == HeaderKind::String);
  return packedCodeToCap(m_capCode - (kind() << 24));
=======
  return m_cap.decode();
>>>>>>> 2a6abf7d
}

inline size_t StringData::heapSize() const {
  return isFlat() ? sizeof(StringData) + 1 + capacity() :
         sizeof(StringData) + sizeof(SharedPayload);
}

inline bool StringData::isStrictlyInteger(int64_t& res) const {
  // Exploit the NUL terminator and unsigned comparison. This single comparison
  // checks whether the string is empty or if the first byte is greater than '9'
  // or less than '-'. Note that '-' == 45 and '0' == 48, which makes this
  // valid. (46 == '.' and 47 == '/', so if one of those is the first byte, this
  // check will be a false positive, but it will still be caught later.)
  if ((unsigned char)(data()[0] - '-') > ('9' - '-')) {
    return false;
  }
  if (isStatic() && m_hash < 0) return false;
  auto const s = slice();
  return is_strictly_integer(s.ptr, s.len, res);
}

inline bool StringData::isZero() const  {
  return size() == 1 && data()[0] == '0';
}

inline StringData* StringData::modifyChar(int offset, char c) {
  assert(offset >= 0 && offset < size());
  assert(!hasMultipleRefs());

  auto const sd = isShared() ? escalate(size()) : this;
  sd->m_data[offset] = c;
  sd->m_hash = 0;
  return sd;
}

inline strhash_t StringData::hash() const {
  strhash_t h = m_hash & STRHASH_MASK;
  return h ? h : hashHelper();
}

inline bool StringData::same(const StringData* s) const {
  assert(s);
  size_t len = m_len;
  if (len != s->m_len) return false;
  // The underlying buffer and its length are 32-bit aligned, ensured by
  // StringData layout, smart_malloc, or malloc. So compare words.
  assert(uintptr_t(data()) % 4 == 0);
  assert(uintptr_t(s->data()) % 4 == 0);
  return wordsame(data(), s->data(), len);
}

inline bool StringData::isame(const StringData* s) const {
  assert(s);
  if (m_len != s->m_len) return false;
  return bstrcaseeq(data(), s->data(), m_len);
}

//////////////////////////////////////////////////////////////////////

inline const void* StringData::voidPayload() const { return this + 1; }
inline void* StringData::voidPayload() { return this + 1; }

inline const StringData::SharedPayload* StringData::sharedPayload() const {
  return static_cast<const SharedPayload*>(voidPayload());
}
inline StringData::SharedPayload* StringData::sharedPayload() {
  return static_cast<SharedPayload*>(voidPayload());
}

inline bool StringData::isFlat() const { return m_data == voidPayload(); }
inline bool StringData::isShared() const { return m_data != voidPayload(); }
inline bool StringData::isImmutable() const {
  return isStatic() || isShared() ||  isUncounted();
}

//////////////////////////////////////////////////////////////////////

ALWAYS_INLINE void decRefStr(StringData* s) {
  s->decRefAndRelease();
}

struct string_data_hash {
  size_t operator()(const StringData *s) const {
    return s->hash();
  }
};

struct string_data_same {
  bool operator()(const StringData *s1, const StringData *s2) const {
    assert(s1 && s2);
    return s1->same(s2);
  }
};

struct string_data_eq_same {
  bool operator()(const StringData* a, const StringData* b) const {
    return a == b || a->same(b);
  }
};

struct string_data_isame {
  bool operator()(const StringData *s1, const StringData *s2) const {
    assert(s1 && s2);
    return s1->isame(s2);
  }
};

//////////////////////////////////////////////////////////////////////

}

#endif<|MERGE_RESOLUTION|>--- conflicted
+++ resolved
@@ -126,12 +126,7 @@
 inline int StringData::size() const { return m_len; }
 inline bool StringData::empty() const { return size() == 0; }
 inline uint32_t StringData::capacity() const {
-<<<<<<< HEAD
-  assert(kind() == HeaderKind::String);
-  return packedCodeToCap(m_capCode - (kind() << 24));
-=======
   return m_cap.decode();
->>>>>>> 2a6abf7d
 }
 
 inline size_t StringData::heapSize() const {
