/*
   +----------------------------------------------------------------------+
   | HipHop for PHP                                                       |
   +----------------------------------------------------------------------+
   | Copyright (c) 2010-2014 Facebook, Inc. (http://www.facebook.com)     |
   +----------------------------------------------------------------------+
   | This source file is subject to version 3.01 of the PHP license,      |
   | that is bundled with this package in the file LICENSE, and is        |
   | available through the world-wide-web at the following url:           |
   | http://www.php.net/license/3_01.txt                                  |
   | If you did not receive a copy of the PHP license and are unable to   |
   | obtain it through the world-wide-web, please send a note to          |
   | license@php.net so we can mail you a copy immediately.               |
   +----------------------------------------------------------------------+
*/

#ifndef incl_HPHP_STRING_DATA_H_
#define incl_HPHP_STRING_DATA_H_

#include "hphp/util/slice.h"
#include "hphp/util/hash.h"
#include "hphp/util/alloc.h"
#include "hphp/util/word-mem.h"

#include "hphp/runtime/base/datatype.h"
#include "hphp/runtime/base/types.h"
#include "hphp/runtime/base/memory-manager.h"
#include "hphp/runtime/base/countable.h"
#include "hphp/runtime/base/bstring.h"
#include "hphp/runtime/base/exceptions.h"
#include "hphp/runtime/base/cap-code.h"

namespace HPHP {

//////////////////////////////////////////////////////////////////////

class APCString;
class Array;
class String;

//////////////////////////////////////////////////////////////////////

// Copy the passed-in string and free the buffer immediately.
enum AttachStringMode { AttachString };

// const char* points to client-owned memory, StringData will copy it
// at construct-time using smart_malloc.  This is only ok when the StringData
// itself was smart-allocated.
enum CopyStringMode { CopyString };

/*
 * Runtime representation of PHP strings.
 *
 * StringData's have two different modes, not all of which we want to
 * keep forever.  The main mode is Flat, which means StringData is a
 * header in a contiguous allocation with the character array for the
 * string.  The other is for APCString-backed StringDatas.
 *
 * StringDatas can also be allocated in multiple ways.  Normally, they
 * are created through one of the Make overloads, which drops them in
 * the request-local heap.  They can also be low-malloced (for static
 * strings), or malloc'd (MakeMalloc) for APC strings.
 *
 * Here's a breakdown of string modes, and which configurations are
 * allowed in which allocation mode:
 *
 *          | Static | Malloced | Normal (request local)
 *          +--------+----------+-----------------------
 *   Flat   |   X    |     X    |    X
 *   Shared |        |          |    X
 */
struct StringData {
  /*
   * Max length of a string, not counting the terminal 0.
   *
   * This is MAX_INT-1 to avoid this kind of hazard in client code:
   *
   *   int size = string_data->size();
   *   ... = size + 1; // oops, wraparound.
   */
  static constexpr uint32_t MaxSize = 0x7ffffffe; // 2^31-2

  /*
   * Creates an empty request-local string with an unspecified amount
   * of reserved space.
   */
  static StringData* Make();

  /*
   * Constructors that copy the string memory into this StringData,
   * for request-local strings.
   *
   * Most strings are created this way.
   */
  static StringData* Make(const char* data);
  static StringData* Make(const char* data, CopyStringMode);
  static StringData* Make(const char* data, size_t len, CopyStringMode);
  static StringData* Make(const StringData* s, CopyStringMode);
  static StringData* Make(StringSlice r1, CopyStringMode);

  /*
   * Attach constructors for request-local strings.
   *
   * These do the same thing as the above CopyStringMode constructors,
   * except that it will also free `data'.
   */
  static StringData* Make(char* data, AttachStringMode);
  static StringData* Make(char* data, size_t len, AttachStringMode);

  /*
   * Create a new request-local string by concatenating two existing
   * strings.
   */
  static StringData* Make(const StringData* s1, const StringData* s2);
  static StringData* Make(const StringData* s1, StringSlice s2);
  static StringData* Make(const StringData* s1, const char* lit2);
  static StringData* Make(StringSlice s1, const char* lit2);
  static StringData* Make(StringSlice s1, StringSlice s2);
  static StringData* Make(StringSlice s1, StringSlice s2,
                          StringSlice s3);
  static StringData* Make(StringSlice s1, StringSlice s2,
                          StringSlice s3, StringSlice s4);

  /*
   * Create a new request-local empty string big enough to hold
   * strings of length `reserve' (not counting the \0 terminator).
   */
  static StringData* Make(size_t reserve);

  /*
   * Create a request-local StringData that wraps an APCString
   * that contains a string.
   */
  static StringData* Make(const APCString* shared);

  /*
   * Allocate a string with malloc, using the low-memory allocator if
   * jemalloc is available, and setting it as a static string.
   *
   * This api is only for the static-string-table.cpp.  The returned
   * StringData is not expected to be reference counted, and must be
   * deallocated using destructStatic.
   */
  static StringData* MakeStatic(StringSlice);

  /*
   * Same as MakeStatic but the string allocated will *not* be in the static
   * string table, will not be in low-memory, and should be deleted using
   * destructUncounted once the root goes out of scope.
   */
  static StringData* MakeUncounted(StringSlice);

  /*
   * Same as MakeStatic but initializes the empty string in aligned storage.
   * This should be called by the static string table initialization code.
   */
  static StringData* MakeEmpty();

  /*
   * Offset accessors for the JIT compiler.
   */
  static constexpr ptrdiff_t dataOff() { return offsetof(StringData, m_data); }
  static constexpr ptrdiff_t sizeOff() { return offsetof(StringData, m_len); }

  /*
   * Shared StringData's have a sweep list running through them for
   * decrefing the APCString they are fronting.  This function
   * must be called at request cleanup time to handle this.
   */
  static unsigned sweepAll();

  /*
   * Called to return a StringData to the smart allocator.  This is
   * normally called when the reference count goes to zero (e.g. with
   * a helper like decRefStr).
   */
  void release() noexcept;
  size_t heapSize() const;

  /*
   * StringData objects allocated with MakeStatic should be freed
   * using this function.
   */
  void destructStatic();

  /*
   * StringData objects allocated with MakeUncounted should be freed
   * using this function.
   */
  void destructUncounted();

  /*
   * Reference-counting related.
   */
  IMPLEMENT_COUNTABLE_METHODS_NO_STATIC
  void setRefCount(RefCount n);
  bool isStatic() const;
  bool isUncounted() const;

  /*
   * Append the supplied range to this string.  If there is not
   * sufficient capacity in this string to contain the range, a new
   * string may be returned.
   *
   * Pre: !hasMultipleRefs()
   * Pre: the string is request-local
   */
  StringData* append(StringSlice r);
  StringData* append(StringSlice r1, StringSlice r2);
  StringData* append(StringSlice r1, StringSlice r2, StringSlice r3);

  /*
   * Reserve space for a string of length `maxLen' (not counting null
   * terminator).
   *
   * May not be called for strings created with MakeUncounted or
   * MakeStatic.
   *
   * Returns: possibly a new StringData, if we had to reallocate.  The
   * returned pointer is not yet incref'd.
   */
  StringData* reserve(size_t maxLen);

  /*
   * Shrink a string down to length `len` (not counting null terminator).
   *
   * May not be called for strings created with MakeUncounted or
   * MakeStatic.
   *
   * Returns: possibly a new StringData, if we decided to reallocate. The
   * returned pointer is not yet incref'd.  shrinkImpl always returns a new
   * StringData.
   */
  StringData* shrink(size_t len);
  StringData* shrinkImpl(size_t len);

  /*
   * Returns a slice with extents sized to the *string* that this
   * StringData wraps.  This range does not include a null terminator.
   *
   * Note: please do not add new code that assumes the range does
   * include a null-terminator if possible.  (We would like to make
   * this unnecessary eventually.)
   */
  StringSlice slice() const;

  /*
   * Returns a mutable slice with extents sized to the *buffer* this
   * StringData wraps, not the string, minus space for an implicit
   * null terminator.
   *
   * Note: please do not introduce new uses of this API that write
   * nulls 1 byte past slice.len---we want to weed those out.
   */
  MutableSlice bufferSlice();

  /*
   * If external users of this object want to modify it (e.g. through
   * bufferSlice or mutableData()), they are responsible for either
   * calling setSize() if the mutation changed the size of the string,
   * or invalidateHash() if not.
   *
   * Pre: !hasMultipleRefs()
   */
  void invalidateHash();
  void setSize(int len);

  /*
   * StringData should not generally be allocated on the stack,
   * because references to it could escape.  This function is for
   * debugging: it asserts that the addres of this doesn't point into
   * the C++ stack.
   */
  void checkStack() const;

  /*
   * Access to the string's data as a character array.
   *
   * Please try to prefer slice() in new code, instead of assuming
   * this is null terminated.
   */
  const char* data() const;

  /*
   * Mutable version of data().
   */
  char* mutableData() const;

  /*
   * Accessor for the length of a string.
   *
   * Note: size() returns a signed int for historical reasons.  It is
   * guaranteed to be in the range (0 <= size() <= MaxSize)
   */
  int size() const;

  /*
   * Returns: size() == 0
   */
  bool empty() const;

  /*
   * Return the capacity of this string's buffer, not including the space
   * for the null terminator.
   */
  uint32_t capacity() const;

  /*
   * Simultaneously query whether this string is numeric, and pull out
   * the numeric value of the string (as either an int or a double).
   *
   * The allow_errors flag is a boolean that does something currently
   * undocumented.
   *
   * If overflow is set its value is initialized to either zero to
   * indicate that no overflow occurred or 1/-1 to inidicate the direction
   * of overflow.
   *
   * Returns: KindOfNull, KindOfInt64 or KindOfDouble.  The int64_t or
   * double out reference params are populated in the latter two cases
   * with the numeric value of the string.  The KindOfNull case
   * indicates the string is not numeric.
   */
  DataType isNumericWithVal(int64_t&, double&, int allowErrors,
                            int* overflow = nullptr) const;

  /*
   * Returns true if this string is numeric.
   *
   * In effect: isNumericWithVal(i, d, false) != KindOfNull
   */
  bool isNumeric() const;

  /*
   * Returns whether this string is numeric and an integer.
   *
   * In effect: isNumericWithVal(i, d, false) == KindOfInt64
   */
  bool isInteger() const;

  /*
   * Returns true if this string is "strictly" an integer in the sense
   * of is_strictly_integer from util/hash.h, and if so provides the
   * integer value in res.
   */
  bool isStrictlyInteger(int64_t& res) const;

  /*
   * Returns whether this string contains a single character '0'.
   */
  bool isZero() const;

  /*
   * Change the character at offset `offset' to `c'.
   *
   * May return a reallocated StringData* if this string was a shared
   * string.
   *
   * Pre: offset >= 0 && offset < size()
   *      !hasMultipleRefs()
   *      string must be request local
   */
  StringData* modifyChar(int offset, char c);

  /*
   * Return a string containing the character at `offset', if it is in
   * range.  Otherwise raises a warning and returns an empty string.
   *
   * All return values are guaranteed to be static strings.
   */
  StringData* getChar(int offset) const;

  /*
   * Increment this string in the manner of php's ++ operator.  May
   * return a new string if it had to resize.
   *
   * Pre: !isStatic() && !isEmpty()
   *      string must be request local
   */
  StringData* increment();

  /*
   * Type conversion functions.
   */
  bool toBoolean() const;
  char toByte(int base = 10) const { return toInt64(base); }
  short toInt16(int base = 10) const { return toInt64(base); }
  int toInt32(int base = 10) const { return toInt64(base); }
  int64_t toInt64(int base = 10) const;
  double toDouble() const;
  DataType toNumeric(int64_t& lval, double& dval) const;
  std::string toCppString() const;

  /*
   * Returns: case insensitive hash value for this string.
   */
  strhash_t hash() const;
  NEVER_INLINE strhash_t hashHelper() const;

  /*
   * Equality comparison, in the sense of php's string == operator.
   * (I.e. numeric strings are compared numerically.)
   */
  bool equal(const StringData* s) const;

  /*
   * Exact comparison, in the sense of php's string === operator.
   * (Exact, case-sensitive comparison.)
   */
  bool same(const StringData* s) const;

  /*
   * Case-insensitive exact string comparison.  (Numeric strings are
   * not treated specially.)
   */
  bool isame(const StringData* s) const;

  /*
   * Implements comparison in the sense of php's operator < on
   * strings.  (I.e. this compares numeric strings numerically, and
   * other strings lexicographically.)
   *
   * Returns: a number less than zero if *this is less than *v2,
   * greater than zero if *this is greater than *v2, or zero if
   * this->equal(v2).
   */
  int compare(const StringData* v2) const;

  /*
   * Debug dumping of a StringData to stdout.
   */
  void dump() const;

  static StringData* node2str(StringDataNode* node) {
    return reinterpret_cast<StringData*>(
      uintptr_t(node) - offsetof(SharedPayload, node)
                   - sizeof(StringData)
    );
  }
  bool isShared() const;

private:
  struct SharedPayload {
    StringDataNode node;
    const APCString* shared;
  };

private:
  static StringData* MakeShared(StringSlice sl, bool trueStatic);
  static StringData* MakeAPCSlowPath(const APCString*);

  StringData(const StringData&) = delete;
  StringData& operator=(const StringData&) = delete;
  ~StringData() = delete;

private:
  const void* voidPayload() const;
  void* voidPayload();
  const SharedPayload* sharedPayload() const;
  SharedPayload* sharedPayload();

  bool isFlat() const;
  bool isImmutable() const;

  void releaseDataSlowPath();
  int numericCompare(const StringData *v2) const;
  StringData* escalate(size_t cap);
  void enlist();
  void delist();
  void incrementHelper();
  bool checkSane() const;
<<<<<<< HEAD
  void preCompute() const;
  void setStatic() const;
  void setUncounted() const;

  HeaderKind kind() const {
    //mask out bitref
    return HeaderKind (static_cast<uint8_t>(m_kind) & ~(1 << 7));
  }
public:
  template<class F> void scan(F& mark) const {
    if (isShared()) mark(sharedPayload()->shared);
  }
=======
  void preCompute();
  void setStatic();
  void setUncounted();
>>>>>>> 2a6abf7d

private:
  char* m_data;

  // We have the next fields blocked into qword-size unions so
  // StringData initialization can do fewer stores to initialize the
  // fields.  (gcc does not combine the stores itself.)
  union {
    struct {
      union {
<<<<<<< HEAD
        struct { char m_pad[3]; mutable HeaderKind m_kind; };
        uint32_t m_capCode;
=======
        struct {
          CapCode m_cap;
          char m_pad;
          HeaderKind m_kind;
        };
        uint32_t m_cap_kind;
>>>>>>> 2a6abf7d
      };
      mutable RefCount m_count;
    };
    uint64_t m_capAndCount;
  };
  union {
    struct {
      uint32_t m_len;
      mutable strhash_t m_hash;   // precompute hash codes for static strings
    };
    uint64_t m_lenAndHash;
  };

  friend class APCString;
};

//////////////////////////////////////////////////////////////////////

/*
 * A reasonable length to reserve for small strings.  This is the
 * default reserve size for StringData::Make(), also.
 */
const uint32_t SmallStringReserve = 64 - sizeof(StringData) - 1;

/*
 * DecRef a string s, calling release if its reference count goes to
 * zero.
 */
void decRefStr(StringData* s);

//////////////////////////////////////////////////////////////////////

/*
 * Function objects the forward to the StringData member functions of
 * the same name.
 */
struct string_data_hash;
struct string_data_same;
struct string_data_isame;

//////////////////////////////////////////////////////////////////////

extern std::aligned_storage<
  sizeof(StringData) + 1,
  alignof(StringData)
>::type s_theEmptyString;

/*
 * Return the "static empty string". This is a singleton StaticString
 * that can be used to return a StaticString for the empty string in
 * as lightweight a manner as possible.
 */
ALWAYS_INLINE StringData* staticEmptyString() {
  void* vp = &s_theEmptyString;
  return static_cast<StringData*>(vp);
}

//////////////////////////////////////////////////////////////////////

}

namespace folly {
template<> struct FormatValue<HPHP::StringData> {
  explicit FormatValue(const HPHP::StringData& str) : m_val(str) {}

  template<typename Callback>
  void format(FormatArg& arg, Callback& cb) const {
    format_value::formatString(m_val.data(), arg, cb);
  }

 private:
  const HPHP::StringData& m_val;
};
}

#include "hphp/runtime/base/string-data-inl.h"

#endif<|MERGE_RESOLUTION|>--- conflicted
+++ resolved
@@ -469,24 +469,9 @@
   void delist();
   void incrementHelper();
   bool checkSane() const;
-<<<<<<< HEAD
-  void preCompute() const;
-  void setStatic() const;
-  void setUncounted() const;
-
-  HeaderKind kind() const {
-    //mask out bitref
-    return HeaderKind (static_cast<uint8_t>(m_kind) & ~(1 << 7));
-  }
-public:
-  template<class F> void scan(F& mark) const {
-    if (isShared()) mark(sharedPayload()->shared);
-  }
-=======
   void preCompute();
   void setStatic();
   void setUncounted();
->>>>>>> 2a6abf7d
 
 private:
   char* m_data;
@@ -497,17 +482,12 @@
   union {
     struct {
       union {
-<<<<<<< HEAD
-        struct { char m_pad[3]; mutable HeaderKind m_kind; };
-        uint32_t m_capCode;
-=======
         struct {
           CapCode m_cap;
           char m_pad;
           HeaderKind m_kind;
         };
         uint32_t m_cap_kind;
->>>>>>> 2a6abf7d
       };
       mutable RefCount m_count;
     };
