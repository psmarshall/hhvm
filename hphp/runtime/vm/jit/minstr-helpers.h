/*
   +----------------------------------------------------------------------+
   | HipHop for PHP                                                       |
   +----------------------------------------------------------------------+
   | Copyright (c) 2010-2014 Facebook, Inc. (http://www.facebook.com)     |
   +----------------------------------------------------------------------+
   | This source file is subject to version 3.01 of the PHP license,      |
   | that is bundled with this package in the file LICENSE, and is        |
   | available through the world-wide-web at the following url:           |
   | http://www.php.net/license/3_01.txt                                  |
   | If you did not receive a copy of the PHP license and are unable to   |
   | obtain it through the world-wide-web, please send a note to          |
   | license@php.net so we can mail you a copy immediately.               |
   +----------------------------------------------------------------------+
*/
#ifndef incl_HPHP_MINSTR_HELPERS_H_
#define incl_HPHP_MINSTR_HELPERS_H_

#include "hphp/runtime/base/typed-value.h"
#include "hphp/runtime/base/ref-data.h"
#include "hphp/runtime/vm/member-operations.h"
#include "hphp/runtime/vm/jit/translator-runtime.h"

#include "hphp/util/bitref-survey.h"

// This header does fun things with macros; keep it last.
#include "hphp/runtime/vm/jit/minstr-translator-internal.h"

namespace HPHP { namespace jit { namespace MInstrHelpers {

//////////////////////////////////////////////////////////////////////

template <bool warn, bool define>
TypedValue* baseGImpl(TypedValue key) {
  TypedValue* base;
  StringData* name = prepareKey(key);
  SCOPE_EXIT { decRefStr(name); };
  VarEnv* varEnv = g_context->m_globalVarEnv;
  assertx(varEnv != nullptr);
  base = varEnv->lookup(name);
  if (base == nullptr) {
    if (warn) {
      raise_notice(Strings::UNDEFINED_VARIABLE, name->data());
    }
    if (define) {
      TypedValue tv;
      tvWriteNull(&tv);
      varEnv->set(name, &tv);
      base = varEnv->lookup(name);
    } else {
      return const_cast<TypedValue*>(init_null_variant.asTypedValue());
    }
  }
  if (base->m_type == KindOfRef) {
    base = base->m_data.pref->tv();
  }
  return base;
}

inline TypedValue* baseG(TypedValue key) {
  return baseGImpl<false, false>(key);
}

inline TypedValue* baseGW(TypedValue key) {
  return baseGImpl<true, false>(key);
}

inline TypedValue* baseGD(TypedValue key) {
  return baseGImpl<false, true>(key);
}

inline TypedValue* baseGWD(TypedValue key) {
  return baseGImpl<true, true>(key);
}

//////////////////////////////////////////////////////////////////////

template <MInstrAttr attrs, bool isObj>
TypedValue* propImpl(Class* ctx, TypedValue* base,
                     TypedValue key, MInstrState* mis) {
  return Prop<WDU(attrs), isObj>(
    mis->tvScratch, mis->tvRef, ctx, base, key);
}

#define PROP_HELPER_TABLE(m)                        \
  /* name     attrs        isObj */                 \
  m(propC,    None,        false)                   \
  m(propCD,   Define,      false)                   \
  m(propCDO,  Define,       true)                   \
  m(propCO,   None,         true)                   \
  m(propCU,   Unset,       false)                   \
  m(propCUO,  Unset,        true)                   \
  m(propCW,   Warn,        false)                   \
  m(propCWD,  WarnDefine,  false)                   \
  m(propCWDO, WarnDefine,   true)                   \
  m(propCWO,  Warn,         true)

#define X(nm, ...)                                                      \
inline TypedValue* nm(Class* ctx, TypedValue* base, TypedValue key,     \
               MInstrState* mis) {                                      \
  return propImpl<__VA_ARGS__>(ctx, base, key, mis);                    \
}
PROP_HELPER_TABLE(X)
#undef X

// NullSafe prop.
inline TypedValue* propCQ(Class* ctx, TypedValue* base, StringData* key,
                          MInstrState* mis) {
  return nullSafeProp(mis->tvScratch, mis->tvRef, ctx, base, key);
}

// NullSafe prop with object base.
inline TypedValue* propCOQ(Class* ctx, ObjectData* base, StringData* key,
                           MInstrState* mis) {
  return base->prop(&mis->tvScratch, &mis->tvRef, ctx, key);
}

//////////////////////////////////////////////////////////////////////

template <KeyType keyType, bool isObj>
TypedValue cGetPropImpl(Class* ctx, TypedValue* base,
                        key_type<keyType> key, MInstrState* mis) {
  TypedValue scratch;
  TypedValue* result = Prop<true, false, false, isObj, keyType>(
    scratch, mis->tvRef, ctx, base, key);

  if (result->m_type == KindOfRef) {
    result = result->m_data.pref->tv();
  }
  tvRefcountedIncRef(result);
  return *result;
}

#define CGETPROP_HELPER_TABLE(m)          \
  /* name         keyType       isObj */  \
  m(cGetPropC,    KeyType::Any, false)    \
  m(cGetPropCO,   KeyType::Any,  true)    \
  m(cGetPropS,    KeyType::Str, false)    \
  m(cGetPropSO,   KeyType::Str,  true)

#define X(nm, kt, isObj)                                          \
inline TypedValue nm(Class* ctx, TypedValue* base, key_type<kt> key, \
                     MInstrState* mis) {                           \
  return cGetPropImpl<kt, isObj>(ctx, base, key, mis);             \
}
CGETPROP_HELPER_TABLE(X)
#undef X

//////////////////////////////////////////////////////////////////////

// NullSafe prop.
inline TypedValue cGetPropSQ(Class* ctx, TypedValue* base,
                             StringData* key, MInstrState* mis) {
  TypedValue scratch;
  auto const result = nullSafeProp(scratch, mis->tvRef, ctx, base, key);
  tvRefcountedIncRef(result);
  return *result;
}

// NullSafe prop with object base.
inline TypedValue cGetPropSOQ(Class* ctx, ObjectData* base,
                             StringData* key, MInstrState* mis) {
  TypedValue scratch;
  auto const result = base->prop(&scratch, &mis->tvRef, ctx, key);
  tvRefcountedIncRef(result);
  return *result;
}

//////////////////////////////////////////////////////////////////////

template <KeyType keyType, bool isObj>
RefData* vGetPropImpl(Class* ctx, TypedValue* base,
                      key_type<keyType> key, MInstrState* mis) {
  TypedValue* result = Prop<false, true, false, isObj, keyType>(
    mis->tvScratch, mis->tvRef, ctx, base, key);

  if (result->m_type != KindOfRef) {
    tvBox(result);
  }
  RefData* ref = result->m_data.pref;
  ref->incRefCount();
  return ref;
}

#define VGETPROP_HELPER_TABLE(m)       \
  /* name        keyType       isObj */\
  m(vGetPropC,   KeyType::Any, false)  \
  m(vGetPropCO,  KeyType::Any,  true)  \
  m(vGetPropS,   KeyType::Str, false)  \
  m(vGetPropSO,  KeyType::Str,  true)

#define X(nm, kt, isObj)                                           \
inline RefData* nm(Class* ctx, TypedValue* base, key_type<kt> key, \
                   MInstrState* mis) {                             \
  return vGetPropImpl<kt, isObj>(ctx, base, key, mis);             \
}
VGETPROP_HELPER_TABLE(X)
#undef X

//////////////////////////////////////////////////////////////////////

template <bool isObj>
void bindPropImpl(Class* ctx, TypedValue* base, TypedValue key,
                  RefData* val, MInstrState* mis) {
  TypedValue* prop = Prop<false, true, false, isObj>(
    mis->tvScratch, mis->tvRef, ctx, base, key);
  if (!(prop == &mis->tvScratch && prop->m_type == KindOfUninit)) {
    tvBindRef(val, prop);
  }
}

#define BINDPROP_HELPER_TABLE(m)   \
  /* name        isObj */          \
  m(bindPropC,   false)            \
  m(bindPropCO,   true)

#define X(nm, ...)                                                      \
inline void nm(Class* ctx, TypedValue* base, TypedValue key,            \
               RefData* val, MInstrState* mis) {                        \
  bindPropImpl<__VA_ARGS__>(ctx, base, key, val, mis);                  \
}
BINDPROP_HELPER_TABLE(X)
#undef X

//////////////////////////////////////////////////////////////////////

template <bool isObj>
void setPropImpl(Class* ctx, TypedValue* base,
                 TypedValue key, Cell val) {
  HPHP::SetProp<false, isObj>(ctx, base, key, &val);
}

#define SETPROP_HELPER_TABLE(m)             \
  /* name        isObj */                   \
  m(setPropC,    false)                     \
  m(setPropCO,    true)

#define X(nm, ...)                                                      \
inline void nm(Class* ctx, TypedValue* base, TypedValue key,            \
               Cell val) {                                              \
  setPropImpl<__VA_ARGS__>(ctx, base, key, val);                        \
}
SETPROP_HELPER_TABLE(X)
#undef X

//////////////////////////////////////////////////////////////////////

template <bool isObj>
void unsetPropImpl(Class* ctx, TypedValue* base, TypedValue key) {
  HPHP::UnsetProp<isObj>(ctx, base, key);
}

#define UNSETPROP_HELPER_TABLE(m)  \
  /* name        isObj */          \
  m(unsetPropC,  false)            \
  m(unsetPropCO,  true)

#define X(nm, ...)                                              \
inline void nm(Class* ctx, TypedValue* base, TypedValue key) {  \
  unsetPropImpl<__VA_ARGS__>(ctx, base, key);                   \
}
UNSETPROP_HELPER_TABLE(X)
#undef X

//////////////////////////////////////////////////////////////////////

template <bool isObj>
TypedValue setOpPropImpl(Class* ctx, TypedValue* base,
                         TypedValue key,
                         Cell val, MInstrState* mis, SetOpOp op) {
  TypedValue* result = HPHP::SetOpProp<isObj>(
    mis->tvScratch, mis->tvRef, ctx, op, base, key, &val);

  Cell ret;
  cellDup(*tvToCell(result), ret);
  return ret;
}

#define SETOPPROP_HELPER_TABLE(m)               \
  /* name         isObj */                      \
  m(setOpPropC,    false)                       \
  m(setOpPropCO,    true)

#define X(nm, ...)                                                     \
inline TypedValue nm(Class* ctx, TypedValue* base, TypedValue key,     \
              Cell val, MInstrState* mis, SetOpOp op) {                \
  return setOpPropImpl<__VA_ARGS__>(ctx, base, key, val, mis, op);     \
}
SETOPPROP_HELPER_TABLE(X)
#undef X

//////////////////////////////////////////////////////////////////////

template <bool isObj>
TypedValue incDecPropImpl(
  Class* ctx,
  TypedValue* base,
  TypedValue key,
  IncDecOp op
) {
  auto result = make_tv<KindOfUninit>();
  HPHP::IncDecProp<true, isObj>(ctx, op, base, key, result);
  assertx(result.m_type != KindOfRef);
  return result;
}

#define INCDECPROP_HELPER_TABLE(m)              \
  /* name         isObj */                      \
  m(incDecPropC,   false)                       \
  m(incDecPropCO,   true)

#define X(nm, ...)                                                      \
inline TypedValue nm(                                                   \
  Class* ctx,                                                           \
  TypedValue* base,                                                     \
  TypedValue key,                                                       \
  IncDecOp op                                                           \
) {                                                                     \
  return incDecPropImpl<__VA_ARGS__>(ctx, base, key, op);               \
}
INCDECPROP_HELPER_TABLE(X)
#undef X

//////////////////////////////////////////////////////////////////////

template <bool useEmpty, bool isObj>
bool issetEmptyPropImpl(Class* ctx, TypedValue* base,
                        TypedValue key) {
  return HPHP::IssetEmptyProp<useEmpty, isObj>(ctx, base, key);
}

#define ISSET_EMPTY_PROP_HELPER_TABLE(m)        \
  /* name         useEmpty isObj */             \
  m(issetPropC,   false,   false)               \
  m(issetPropCE,   true,   false)               \
  m(issetPropCEO,  true,    true)               \
  m(issetPropCO,  false,    true)

#define X(nm, ...)                                                      \
/* This returns int64_t to ensure all 64 bits of rax are valid */       \
inline uint64_t nm(Class* ctx, TypedValue* base, TypedValue key) {      \
  return issetEmptyPropImpl<__VA_ARGS__>(ctx, base, key);               \
}
ISSET_EMPTY_PROP_HELPER_TABLE(X)
#undef X

//////////////////////////////////////////////////////////////////////

template <KeyType keyType, bool warn, bool define, bool reffy,
          bool unset>
TypedValue* elemImpl(TypedValue* base,
                     key_type<keyType> key,
                     MInstrState* mis) {
  if (unset) {
    return ElemU<keyType>(mis->tvScratch, mis->tvRef, base, key);
  }
  if (define) {
    return ElemD<warn, reffy, keyType>(mis->tvScratch, mis->tvRef, base, key);
  }
  // We won't really modify the TypedValue in the non-D case, so
  // this const_cast is safe.
  return const_cast<TypedValue*>(
    Elem<warn, keyType>(mis->tvScratch, mis->tvRef, base, key)
  );
}

#define ELEM_HELPER_TABLE(m)                     \
  /* name      keyType         attrs  */         \
  m(elemC,     KeyType::Any,   None)             \
  m(elemCD,    KeyType::Any,   Define)           \
  m(elemCDR,   KeyType::Any,   DefineReffy)      \
  m(elemCU,    KeyType::Any,   Unset)            \
  m(elemCW,    KeyType::Any,   Warn)             \
  m(elemCWD,   KeyType::Any,   WarnDefine)       \
  m(elemCWDR,  KeyType::Any,   WarnDefineReffy)  \
  m(elemI,     KeyType::Int,   None)             \
  m(elemID,    KeyType::Int,   Define)           \
  m(elemIDR,   KeyType::Int,   DefineReffy)      \
  m(elemIU,    KeyType::Int,   Unset)            \
  m(elemIW,    KeyType::Int,   Warn)             \
  m(elemIWD,   KeyType::Int,   WarnDefine)       \
  m(elemIWDR,  KeyType::Int,   WarnDefineReffy)  \
  m(elemS,     KeyType::Str,   None)             \
  m(elemSD,    KeyType::Str,   Define)           \
  m(elemSDR,   KeyType::Str,   DefineReffy)      \
  m(elemSU,    KeyType::Str,   Unset)            \
  m(elemSW,    KeyType::Str,   Warn)             \
  m(elemSWD,   KeyType::Str,   WarnDefine)       \
  m(elemSWDR,  KeyType::Str,   WarnDefineReffy)

#define X(nm, keyType, attrs)                             \
inline TypedValue* nm(TypedValue* base,                   \
                      key_type<keyType> key,              \
                      MInstrState* mis) {                 \
  return elemImpl<keyType, WDRU(attrs)>(base, key, mis);  \
}
ELEM_HELPER_TABLE(X)
#undef X

//////////////////////////////////////////////////////////////////////

inline const TypedValue* checkedGet(ArrayData* a, StringData* key) {
  int64_t i;
  return UNLIKELY(key->isStrictlyInteger(i)) ? a->nvGet(i) :
         a->nvGet(key);
}

inline const TypedValue* checkedGet(ArrayData* a, int64_t key) {
  not_reached();
}

//////////////////////////////////////////////////////////////////////

template<bool warn>
NEVER_INLINE
const TypedValue* elemArrayNotFound(int64_t k) {
  if (warn) {
    raise_notice("Undefined index: %" PRId64, k);
  }
  return null_variant.asTypedValue();
}

template<bool warn>
NEVER_INLINE
const TypedValue* elemArrayNotFound(const StringData* k) {
  if (warn) {
    raise_notice("Undefined index: %s", k->data());
  }
  return null_variant.asTypedValue();
}

template<KeyType keyType, bool checkForInt, bool warn>
inline const TypedValue* elemArrayImpl(TypedValue* a, key_type<keyType> key) {
  assertx(a->m_type == KindOfArray);
  auto const ad = a->m_data.parr;
  auto const ret = checkForInt ? checkedGet(ad, key) : ad->nvGet(key);
  return ret ? ret : elemArrayNotFound<warn>(key);
}

#define ELEM_ARRAY_HELPER_TABLE(m)                                  \
  /* name               keyType  checkForInt   warn */  \
  m(elemArrayS,    KeyType::Str,       false,  false)   \
  m(elemArraySi,   KeyType::Str,        true,  false)   \
  m(elemArrayI,    KeyType::Int,       false,  false)   \
  m(elemArraySW,   KeyType::Str,       false,  true)    \
  m(elemArraySiW,  KeyType::Str,        true,  true)    \
  m(elemArrayIW,   KeyType::Int,       false,  true)    \

#define X(nm, keyType, checkForInt, warn)               \
inline const TypedValue* nm(TypedValue* a, key_type<keyType> key) { \
  return elemArrayImpl<keyType, checkForInt, warn>(a, key);\
}
ELEM_ARRAY_HELPER_TABLE(X)
#undef X

//////////////////////////////////////////////////////////////////////

// Keep these error handlers in sync with ArrayData::getNotFound();
TypedValue arrayGetNotFound(int64_t k);
TypedValue arrayGetNotFound(const StringData* k);

template<KeyType keyType, bool checkForInt, bool arrIsStatic>
TypedValue arrayGetImpl(ArrayData* a, key_type<keyType> key) {
  auto ret = checkForInt ? checkedGet(a, key) : a->nvGet(key);
  if (ret) {
    if (arrIsStatic) {
      tvAssertCell(ret);
    } else {
      ret = tvToCell(ret);
      tvRefcountedIncRef(ret);
    }
    return *ret;
  }
  return arrayGetNotFound(key);
}

#define ARRAYGET_HELPER_TABLE(m)                           \
  /* name        keyType     checkForInt   arrIsStatic */  \
  m(arrayGetSC,  KeyType::Str,   false,    false)          \
  m(arrayGetSU,  KeyType::Str,   false,     true)          \
  m(arrayGetSiC, KeyType::Str,    true,    false)          \
  m(arrayGetSiU, KeyType::Str,    true,     true)          \
  m(arrayGetIC,  KeyType::Int,   false,    false)          \
  m(arrayGetIU,  KeyType::Int,   false,     true)

#define X(nm, keyType, checkForInt, isStatic)                  \
inline TypedValue nm(ArrayData* a, key_type<keyType> key) {    \
  return arrayGetImpl<keyType, checkForInt, isStatic>(a, key); \
}
ARRAYGET_HELPER_TABLE(X)
#undef X

//////////////////////////////////////////////////////////////////////

template <KeyType keyType>
TypedValue cGetElemImpl(TypedValue* base, key_type<keyType> key,
                        MInstrState* mis) {
  TypedValue scratch;
  auto result = Elem<true, keyType>(scratch, mis->tvRef, base, key);
  result = tvToCell(result);
  tvRefcountedIncRef(result);
  return *result;
}

#define CGETELEM_HELPER_TABLE(m)                \
  /* name       key  */                         \
  m(cGetElemC,  KeyType::Any)                   \
  m(cGetElemI,  KeyType::Int)                   \
  m(cGetElemS,  KeyType::Str)

#define X(nm, kt)                                                       \
inline TypedValue nm(TypedValue* base, key_type<kt> key, MInstrState* mis) { \
  return cGetElemImpl<kt>(base, key, mis);                              \
}
CGETELEM_HELPER_TABLE(X)
#undef X

//////////////////////////////////////////////////////////////////////

template <KeyType keyType>
RefData* vGetElemImpl(TypedValue* base, key_type<keyType> key,
                      MInstrState* mis) {
  TypedValue* result = HPHP::ElemD<false, true, keyType>(
    mis->tvScratch, mis->tvRef, base, key);

  if (result->m_type != KindOfRef) {
    tvBox(result);
  }
  RefData* ref = result->m_data.pref;
  ref->incRefCount();
  return ref;
}

#define VGETELEM_HELPER_TABLE(m)                \
  /* name         keyType */                    \
  m(vGetElemC,    KeyType::Any)                 \
  m(vGetElemI,    KeyType::Int)                 \
  m(vGetElemS,    KeyType::Str)

#define X(nm, kt)                                                       \
inline RefData* nm(TypedValue* base, key_type<kt> key, MInstrState* mis) { \
  return vGetElemImpl<kt>(base, key,  mis);                             \
}
VGETELEM_HELPER_TABLE(X)
#undef X

//////////////////////////////////////////////////////////////////////

inline ArrayData* uncheckedSet(ArrayData* a,
                               StringData* key,
                               Cell value,
                               bool copy) {
  return g_array_funcs.setStr[a->kind()](a, key, value, copy);
}

inline ArrayData* uncheckedSet(ArrayData* a,
                               int64_t key,
                               Cell value,
                               bool copy) {
  return g_array_funcs.setInt[a->kind()](a, key, value, copy);
}


inline ArrayData* checkedSet(ArrayData* a,
                             StringData* key,
                             Cell value,
                             bool copy) {
  int64_t i;
  return UNLIKELY(key->isStrictlyInteger(i)) ? uncheckedSet(a, i, value, copy) :
         uncheckedSet(a, key, value, copy);
}

inline ArrayData* checkedSet(ArrayData*, int64_t, Cell, bool) {
  not_reached();
}

//////////////////////////////////////////////////////////////////////

template<KeyType keyType, bool checkForInt, bool setRef>
typename ShuffleReturn<setRef>::return_type
arraySetImpl(ArrayData* a, key_type<keyType> key, Cell value, RefData* ref) {
  static_assert(keyType != KeyType::Any,
                "KeyType::Any is not supported in arraySetMImpl");
<<<<<<< HEAD
  assert(cellIsPlausible(value));
  cow_check_occurred(a);
=======
  assertx(cellIsPlausible(value));
>>>>>>> 2a6abf7d
  const bool copy = a->hasMultipleRefs();
  ArrayData* ret = checkForInt ? checkedSet(a, key, value, copy)
                               : uncheckedSet(a, key, value, copy);
  return arrayRefShuffle<setRef>(a, ret, setRef ? ref->tv() : nullptr);
}

#define ARRAYSET_HELPER_TABLE(m)                             \
  /* name        keyType        checkForInt  setRef */       \
  m(arraySetS,   KeyType::Str,   false,      false)          \
  m(arraySetSi,  KeyType::Str,    true,      false)          \
  m(arraySetI,   KeyType::Int,   false,      false)          \
  m(arraySetSR,  KeyType::Str,   false,      true)           \
  m(arraySetSiR, KeyType::Str,    true,      true)           \
  m(arraySetIR,  KeyType::Int,   false,      true)           \

#define X(nm, keyType, checkForInt, setRef)                  \
typename ShuffleReturn<setRef>::return_type                  \
inline nm(ArrayData* a, key_type<keyType> key, Cell value, RefData* ref) { \
  return arraySetImpl<keyType, checkForInt, setRef>(a, key, value, ref);\
}
ARRAYSET_HELPER_TABLE(X)
#undef X

//////////////////////////////////////////////////////////////////////

template <KeyType keyType>
StringData* setElemImpl(TypedValue* base, key_type<keyType> key, Cell val) {
  return HPHP::SetElem<false, keyType>(base, key, &val);
}

#define SETELEM_HELPER_TABLE(m)                 \
  /* name       keyType    */                   \
  m(setElemC,   KeyType::Any)                   \
  m(setElemI,   KeyType::Int)                   \
  m(setElemS,   KeyType::Str)

#define X(nm, kt)                                                     \
inline StringData* nm(TypedValue* base, key_type<kt> key, Cell val) { \
  return setElemImpl<kt>(base, key, val);                             \
}
SETELEM_HELPER_TABLE(X)
#undef X

//////////////////////////////////////////////////////////////////////


template<KeyType keyType, bool checkForInt>
uint64_t arrayIssetImpl(ArrayData* a, key_type<keyType> key) {
  auto const value = checkForInt ? checkedGet(a, key) : a->nvGet(key);
  return !value ? 0 :
         !tvAsCVarRef(value).isNull();
}

#define ARRAY_ISSET_HELPER_TABLE(m)                  \
  /* name           keyType         checkForInt  */  \
  m(arrayIssetS,    KeyType::Str,   false)           \
  m(arrayIssetSi,   KeyType::Str,    true)           \
  m(arrayIssetI,    KeyType::Int,   false)           \

#define X(nm, keyType, checkForInt)                    \
inline uint64_t nm(ArrayData* a, key_type<keyType> key) {\
  return arrayIssetImpl<keyType, checkForInt>(a, key);\
}
ARRAY_ISSET_HELPER_TABLE(X)
#undef X

//////////////////////////////////////////////////////////////////////

template<KeyType keyType>
void unsetElemImpl(TypedValue* base, key_type<keyType> key) {
  HPHP::UnsetElem<keyType>(base, key);
}

#define UNSET_ELEM_HELPER_TABLE(m)              \
  /* name         keyType */                    \
  m(unsetElemC,   KeyType::Any)                 \
  m(unsetElemI,   KeyType::Int)                 \
  m(unsetElemS,   KeyType::Str)

#define X(nm, kt)                                     \
inline void nm(TypedValue* base, key_type<kt> key) {  \
  unsetElemImpl<kt>(base, key);                       \
}
UNSET_ELEM_HELPER_TABLE(X)
#undef X

//////////////////////////////////////////////////////////////////////
template <KeyType keyType, bool isEmpty>
bool issetEmptyElemImpl(TypedValue* base,
                        key_type<keyType> key,
                        MInstrState* mis) {
  // mis == nullptr if we proved that it won't be used.  mis->tvRef is ok
  // because it gets passed by reference.
  return HPHP::IssetEmptyElem<isEmpty, keyType>(mis->tvRef, base, key);
}

#define ISSET_EMPTY_ELEM_HELPER_TABLE(m)        \
  /* name         keyType     isEmpty */        \
  m(issetElemC,   KeyType::Any, false)          \
  m(issetElemCE,  KeyType::Any,  true)          \
  m(issetElemI,   KeyType::Int, false)          \
  m(issetElemIE,  KeyType::Int,  true)          \
  m(issetElemS,   KeyType::Str, false)          \
  m(issetElemSE,  KeyType::Str,  true)

#define X(nm, kt, isEmpty)                                              \
inline uint64_t nm(TypedValue* base, key_type<kt> key, MInstrState* mis) { \
  return issetEmptyElemImpl<kt, isEmpty>(base, key, mis);               \
}
ISSET_EMPTY_ELEM_HELPER_TABLE(X)
#undef X

//////////////////////////////////////////////////////////////////////

template<KeyType keyType>
TypedValue mapGetImpl(c_Map* map, key_type<keyType> key) {
  TypedValue* ret = map->at(key);
  tvRefcountedIncRef(ret);
  return *ret;
}

template<KeyType keyType>
uint64_t mapIssetImpl(c_Map* map, key_type<keyType> key) {
  auto result = map->get(key);
  return result ? !cellIsNull(result) : false;
}

template<KeyType keyType>
void mapSetImpl(c_Map* map, key_type<keyType> key, Cell value) {
  // XXX: we should call this directly from the TC.
  map->set(key, &value);
}

//////////////////////////////////////////////////////////////////////

}}}

#endif<|MERGE_RESOLUTION|>--- conflicted
+++ resolved
@@ -581,12 +581,8 @@
 arraySetImpl(ArrayData* a, key_type<keyType> key, Cell value, RefData* ref) {
   static_assert(keyType != KeyType::Any,
                 "KeyType::Any is not supported in arraySetMImpl");
-<<<<<<< HEAD
-  assert(cellIsPlausible(value));
   cow_check_occurred(a);
-=======
   assertx(cellIsPlausible(value));
->>>>>>> 2a6abf7d
   const bool copy = a->hasMultipleRefs();
   ArrayData* ret = checkForInt ? checkedSet(a, key, value, copy)
                                : uncheckedSet(a, key, value, copy);
